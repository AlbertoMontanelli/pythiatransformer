--- conflicted
+++ resolved
@@ -171,8 +171,4 @@
 
 
 if __name__ == "__main__":
-<<<<<<< HEAD
-    generate_events("events_1M.root", n_events=1000000)
-=======
-    generate_events("events_100k.root", n_events=100000)
->>>>>>> 61b312a7
+    generate_events("events_100k.root", n_events=100000)