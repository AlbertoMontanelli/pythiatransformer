"""In this code the data from pythia_generator.py is processed.
First, the ROOT files are imported as awkward arrays.
Then, the features are standardized.
Last, the data is converted to Torch tensors and split
between training, validation and test sets.
"""
import awkward as ak
import numpy as np
import torch
import uproot


def standardize_features(data, features):
    """Standardize features (mean=0, std=1) directly on Awkward Arrays.

        Args:
            data (ak.Array): Input Awkward Array.
            feature (list): Features to standardize.

        Returns:
            data (ak.Array): Standardized Awkward Array.
    """
    for feature in features:
        mean = ak.mean(data[feature])
        std = ak.std(data[feature])
        data[feature] = (data[feature] - mean) / std
    return data

def awkward_to_padded_tensor(data, features):
    """Convert Awkward Array to padded Torch tensor.

        Args:
            data (ak.Array): Input Awkward Array.
            feature_cols (list): List of feature columns to stack.

        Returns:
            padded_tensor (torch.Tensor): Padded tensor of  shape:
                                          (num_events, max_particles,
                                          num_features).
            attention_mask (torch.Tensor): Attention mask (0 for actual,
                                           1 for padding).
    """
    # Find max number of particles for all the events.
    max_particles = ak.max(ak.num(data[features[0]]))
    # Pad each feature to ensure an equal number of particles
    # per event. Collect each feature in a new dictionary.
    padded_events = {
        feature: ak.fill_none(
            ak.pad_none(data[feature], target=max_particles, axis=1), 0
            )
        for feature in features
    }
    # Convert the features in numpy arrays and stack them to obtain the
    # desired shape. Then convert into a Torch tensor with the same
    # shape.
    padded_arrays = [
        ak.to_numpy(padded_events[feature]) for feature in features
    ]
    padded_array = np.stack(padded_arrays, axis=-1)
    padded_tensor = torch.tensor(padded_array, dtype=torch.float32)

    # Compute attention mask (1 for padding, 0 for actual particles).
    attention_mask = ak.num(data[features[0]], axis=1)
    attention_mask = torch.tensor([[1] * (padded_array.shape[1] - num) + [0] * num
                                    for num in attention_mask], dtype=torch.bool)
    
    # Sorting the padded tensor with ascending order with respect to pT
    # (and consequently the attention mask)
    indices_data = torch.argsort(padded_tensor[:, :, -1], dim=1)
    padded_tensor_sorted = torch.gather(
        padded_tensor, 
        dim=1, 
        index=indices_data.unsqueeze(-1).expand(-1, -1, padded_tensor.size(-1))
    )
<<<<<<< HEAD

    print(padded_tensor_sorted)
    print(attention_mask)

    return padded_tensor_sorted, attention_mask
=======
    # attention_mask_sorted = torch.gather(
    #     attention_mask, 
    #     dim=1, 
    #     index=indices_data.unsqueeze(-1).expand(-1, -1, attention_mask.size(-1))
    # )

    return padded_tensor, attention_mask
>>>>>>> f510d40c

def train_val_test_split(
        tensor, train_perc = 0.6, val_perc = 0.2, test_perc = 0.2
        ):
    """Split a tensor into training, validation, and test sets.

        Args:
            tensor (Torch tensor): data in the form of a Torch tensor.
            train_perc (float): fraction of the data used for training.
            val_perc (float): fraction of the data used for validation.
            test_perc (float): fraction of the data used for testing.

        Return:
            training_set (Torch tensor): training set.
            validation_set (Torch tensor): validation set.
            test_set (Torch tensor): test set.
    """
    if not (train_perc + val_perc + test_perc == 1):
        raise ValueError(
            f"Invalid values for data splitting fractions."
            f" Expected positive fractions that sum up to 1."
        )
    
    invalids = []
    if not (0 <= train_perc <= 1):
        invalids.append(f"train_perc = {train_perc}")
    if not (0 <= val_perc <= 1):
        invalids.append(f"val_perc = {val_perc}")
    if not (0 <= test_perc <= 1):
        invalids.append(f"test_perc = {test_perc}")
    if invalids:
        raise ValueError(
            f"Invalid value(s) for {','.join(invalids)}."
            f" Expected value(s) between 0 and 1, included."
        )
    
    nn = len(tensor)
    len_train = int(train_perc*nn)
    len_val = int(val_perc*nn)

    training_set = tensor[:len_train]
    validation_set = tensor[len_train:(len_train + len_val)]
    test_set = tensor[(len_train + len_val):]

    return training_set, validation_set, test_set

with uproot.open("events.root") as file:
    data_23 = file["tree_23"].arrays(library="ak")
    data_final = file["tree_final"].arrays(library="ak")


# Standardization.
data_23 = standardize_features(
    data_23, 
    features=["px_23", "py_23", "pz_23"]
)
data_final = standardize_features(
    data_final, 
    features=["px_final", "py_final", "pz_final"]
)
# Calculating pT.
data_23["pT_23"] = np.sqrt(
    data_23["px_23"]**2 + data_23["py_23"]**2
)
data_final["pT_final"] = np.sqrt(
    data_final["px_final"]**2 + data_final["py_final"]**2
)


padded_tensor_23, attention_mask_23 = awkward_to_padded_tensor(
    data_23,
    features=["id_23", "px_23", "py_23", "pz_23", "pT_23"]
)
padded_tensor_final, attention_mask_final = awkward_to_padded_tensor(
    data_final,
    features=["id_final", "px_final", "py_final", "pz_final", "pT_final"]
)

training_set_23, validation_set_23, test_set_23 = (
    train_val_test_split(padded_tensor_23)
)
attention_train_23, attention_val_23, attention_test_23 = (
    train_val_test_split(attention_mask_23)
)
training_set_final, validation_set_final, test_set_final = (
    train_val_test_split(padded_tensor_final)
)
attention_train_final, attention_val_final, attention_test_final = (
    train_val_test_split(attention_mask_final)
)
<|MERGE_RESOLUTION|>--- conflicted
+++ resolved
@@ -1,179 +1,166 @@
-"""In this code the data from pythia_generator.py is processed.
-First, the ROOT files are imported as awkward arrays.
-Then, the features are standardized.
-Last, the data is converted to Torch tensors and split
-between training, validation and test sets.
-"""
-import awkward as ak
-import numpy as np
-import torch
-import uproot
-
-
-def standardize_features(data, features):
-    """Standardize features (mean=0, std=1) directly on Awkward Arrays.
-
-        Args:
-            data (ak.Array): Input Awkward Array.
-            feature (list): Features to standardize.
-
-        Returns:
-            data (ak.Array): Standardized Awkward Array.
-    """
-    for feature in features:
-        mean = ak.mean(data[feature])
-        std = ak.std(data[feature])
-        data[feature] = (data[feature] - mean) / std
-    return data
-
-def awkward_to_padded_tensor(data, features):
-    """Convert Awkward Array to padded Torch tensor.
-
-        Args:
-            data (ak.Array): Input Awkward Array.
-            feature_cols (list): List of feature columns to stack.
-
-        Returns:
-            padded_tensor (torch.Tensor): Padded tensor of  shape:
-                                          (num_events, max_particles,
-                                          num_features).
-            attention_mask (torch.Tensor): Attention mask (0 for actual,
-                                           1 for padding).
-    """
-    # Find max number of particles for all the events.
-    max_particles = ak.max(ak.num(data[features[0]]))
-    # Pad each feature to ensure an equal number of particles
-    # per event. Collect each feature in a new dictionary.
-    padded_events = {
-        feature: ak.fill_none(
-            ak.pad_none(data[feature], target=max_particles, axis=1), 0
-            )
-        for feature in features
-    }
-    # Convert the features in numpy arrays and stack them to obtain the
-    # desired shape. Then convert into a Torch tensor with the same
-    # shape.
-    padded_arrays = [
-        ak.to_numpy(padded_events[feature]) for feature in features
-    ]
-    padded_array = np.stack(padded_arrays, axis=-1)
-    padded_tensor = torch.tensor(padded_array, dtype=torch.float32)
-
-    # Compute attention mask (1 for padding, 0 for actual particles).
-    attention_mask = ak.num(data[features[0]], axis=1)
-    attention_mask = torch.tensor([[1] * (padded_array.shape[1] - num) + [0] * num
-                                    for num in attention_mask], dtype=torch.bool)
-    
-    # Sorting the padded tensor with ascending order with respect to pT
-    # (and consequently the attention mask)
-    indices_data = torch.argsort(padded_tensor[:, :, -1], dim=1)
-    padded_tensor_sorted = torch.gather(
-        padded_tensor, 
-        dim=1, 
-        index=indices_data.unsqueeze(-1).expand(-1, -1, padded_tensor.size(-1))
-    )
-<<<<<<< HEAD
-
-    print(padded_tensor_sorted)
-    print(attention_mask)
-
-    return padded_tensor_sorted, attention_mask
-=======
-    # attention_mask_sorted = torch.gather(
-    #     attention_mask, 
-    #     dim=1, 
-    #     index=indices_data.unsqueeze(-1).expand(-1, -1, attention_mask.size(-1))
-    # )
-
-    return padded_tensor, attention_mask
->>>>>>> f510d40c
-
-def train_val_test_split(
-        tensor, train_perc = 0.6, val_perc = 0.2, test_perc = 0.2
-        ):
-    """Split a tensor into training, validation, and test sets.
-
-        Args:
-            tensor (Torch tensor): data in the form of a Torch tensor.
-            train_perc (float): fraction of the data used for training.
-            val_perc (float): fraction of the data used for validation.
-            test_perc (float): fraction of the data used for testing.
-
-        Return:
-            training_set (Torch tensor): training set.
-            validation_set (Torch tensor): validation set.
-            test_set (Torch tensor): test set.
-    """
-    if not (train_perc + val_perc + test_perc == 1):
-        raise ValueError(
-            f"Invalid values for data splitting fractions."
-            f" Expected positive fractions that sum up to 1."
-        )
-    
-    invalids = []
-    if not (0 <= train_perc <= 1):
-        invalids.append(f"train_perc = {train_perc}")
-    if not (0 <= val_perc <= 1):
-        invalids.append(f"val_perc = {val_perc}")
-    if not (0 <= test_perc <= 1):
-        invalids.append(f"test_perc = {test_perc}")
-    if invalids:
-        raise ValueError(
-            f"Invalid value(s) for {','.join(invalids)}."
-            f" Expected value(s) between 0 and 1, included."
-        )
-    
-    nn = len(tensor)
-    len_train = int(train_perc*nn)
-    len_val = int(val_perc*nn)
-
-    training_set = tensor[:len_train]
-    validation_set = tensor[len_train:(len_train + len_val)]
-    test_set = tensor[(len_train + len_val):]
-
-    return training_set, validation_set, test_set
-
-with uproot.open("events.root") as file:
-    data_23 = file["tree_23"].arrays(library="ak")
-    data_final = file["tree_final"].arrays(library="ak")
-
-
-# Standardization.
-data_23 = standardize_features(
-    data_23, 
-    features=["px_23", "py_23", "pz_23"]
-)
-data_final = standardize_features(
-    data_final, 
-    features=["px_final", "py_final", "pz_final"]
-)
-# Calculating pT.
-data_23["pT_23"] = np.sqrt(
-    data_23["px_23"]**2 + data_23["py_23"]**2
-)
-data_final["pT_final"] = np.sqrt(
-    data_final["px_final"]**2 + data_final["py_final"]**2
-)
-
-
-padded_tensor_23, attention_mask_23 = awkward_to_padded_tensor(
-    data_23,
-    features=["id_23", "px_23", "py_23", "pz_23", "pT_23"]
-)
-padded_tensor_final, attention_mask_final = awkward_to_padded_tensor(
-    data_final,
-    features=["id_final", "px_final", "py_final", "pz_final", "pT_final"]
-)
-
-training_set_23, validation_set_23, test_set_23 = (
-    train_val_test_split(padded_tensor_23)
-)
-attention_train_23, attention_val_23, attention_test_23 = (
-    train_val_test_split(attention_mask_23)
-)
-training_set_final, validation_set_final, test_set_final = (
-    train_val_test_split(padded_tensor_final)
-)
-attention_train_final, attention_val_final, attention_test_final = (
-    train_val_test_split(attention_mask_final)
-)
+"""In this code the data from pythia_generator.py is processed.
+First, the ROOT files are imported as awkward arrays.
+Then, the features are standardized.
+Last, the data is converted to Torch tensors and split
+between training, validation and test sets.
+"""
+import awkward as ak
+import numpy as np
+import torch
+import uproot
+
+
+def standardize_features(data, features):
+    """Standardize features (mean=0, std=1) directly on Awkward Arrays.
+
+        Args:
+            data (ak.Array): Input Awkward Array.
+            feature (list): Features to standardize.
+
+        Returns:
+            data (ak.Array): Standardized Awkward Array.
+    """
+    for feature in features:
+        mean = ak.mean(data[feature])
+        std = ak.std(data[feature])
+        data[feature] = (data[feature] - mean) / std
+    return data
+
+def awkward_to_padded_tensor(data, features):
+    """Convert Awkward Array to padded Torch tensor.
+
+        Args:
+            data (ak.Array): Input Awkward Array.
+            feature_cols (list): List of feature columns to stack.
+
+        Returns:
+            padded_tensor (torch.Tensor): Padded tensor of  shape:
+                                          (num_events, max_particles,
+                                          num_features).
+            attention_mask (torch.Tensor): Attention mask (0 for actual,
+                                           1 for padding).
+    """
+    # Find max number of particles for all the events.
+    max_particles = ak.max(ak.num(data[features[0]]))
+    # Pad each feature to ensure an equal number of particles
+    # per event. Collect each feature in a new dictionary.
+    padded_events = {
+        feature: ak.fill_none(
+            ak.pad_none(data[feature], target=max_particles, axis=1), 0
+            )
+        for feature in features
+    }
+    # Convert the features in numpy arrays and stack them to obtain the
+    # desired shape. Then convert into a Torch tensor with the same
+    # shape.
+    padded_arrays = [
+        ak.to_numpy(padded_events[feature]) for feature in features
+    ]
+    padded_array = np.stack(padded_arrays, axis=-1)
+    padded_tensor = torch.tensor(padded_array, dtype=torch.float32)
+
+    # Compute attention mask (1 for padding, 0 for actual particles).
+    attention_mask = ak.num(data[features[0]], axis=1)
+    attention_mask = torch.tensor([[1] * (padded_array.shape[1] - num) + [0] * num
+                                    for num in attention_mask], dtype=torch.bool)
+    
+    # Sorting the padded tensor with ascending order with respect to pT
+    # (and consequently the attention mask)
+    indices_data = torch.argsort(padded_tensor[:, :, -1], dim=1)
+    padded_tensor_sorted = torch.gather(
+        padded_tensor, 
+        dim=1, 
+        index=indices_data.unsqueeze(-1).expand(-1, -1, padded_tensor.size(-1))
+    )
+    
+    return padded_tensor_sorted, attention_mask
+
+def train_val_test_split(
+        tensor, train_perc = 0.6, val_perc = 0.2, test_perc = 0.2
+        ):
+    """Split a tensor into training, validation, and test sets.
+
+        Args:
+            tensor (Torch tensor): data in the form of a Torch tensor.
+            train_perc (float): fraction of the data used for training.
+            val_perc (float): fraction of the data used for validation.
+            test_perc (float): fraction of the data used for testing.
+
+        Return:
+            training_set (Torch tensor): training set.
+            validation_set (Torch tensor): validation set.
+            test_set (Torch tensor): test set.
+    """
+    if not (train_perc + val_perc + test_perc == 1):
+        raise ValueError(
+            f"Invalid values for data splitting fractions."
+            f" Expected positive fractions that sum up to 1."
+        )
+    
+    invalids = []
+    if not (0 <= train_perc <= 1):
+        invalids.append(f"train_perc = {train_perc}")
+    if not (0 <= val_perc <= 1):
+        invalids.append(f"val_perc = {val_perc}")
+    if not (0 <= test_perc <= 1):
+        invalids.append(f"test_perc = {test_perc}")
+    if invalids:
+        raise ValueError(
+            f"Invalid value(s) for {','.join(invalids)}."
+            f" Expected value(s) between 0 and 1, included."
+        )
+    
+    nn = len(tensor)
+    len_train = int(train_perc*nn)
+    len_val = int(val_perc*nn)
+
+    training_set = tensor[:len_train]
+    validation_set = tensor[len_train:(len_train + len_val)]
+    test_set = tensor[(len_train + len_val):]
+
+    return training_set, validation_set, test_set
+
+with uproot.open("events.root") as file:
+    data_23 = file["tree_23"].arrays(library="ak")
+    data_final = file["tree_final"].arrays(library="ak")
+
+
+# Standardization.
+data_23 = standardize_features(
+    data_23, 
+    features=["px_23", "py_23", "pz_23"]
+)
+data_final = standardize_features(
+    data_final, 
+    features=["px_final", "py_final", "pz_final"]
+)
+# Calculating pT.
+data_23["pT_23"] = np.sqrt(
+    data_23["px_23"]**2 + data_23["py_23"]**2
+)
+data_final["pT_final"] = np.sqrt(
+    data_final["px_final"]**2 + data_final["py_final"]**2
+)
+
+
+padded_tensor_23, attention_mask_23 = awkward_to_padded_tensor(
+    data_23,
+    features=["id_23", "px_23", "py_23", "pz_23", "pT_23"]
+)
+padded_tensor_final, attention_mask_final = awkward_to_padded_tensor(
+    data_final,
+    features=["id_final", "px_final", "py_final", "pz_final", "pT_final"]
+)
+
+training_set_23, validation_set_23, test_set_23 = (
+    train_val_test_split(padded_tensor_23)
+)
+attention_train_23, attention_val_23, attention_test_23 = (
+    train_val_test_split(attention_mask_23)
+)
+training_set_final, validation_set_final, test_set_final = (
+    train_val_test_split(padded_tensor_final)
+)
+attention_train_final, attention_val_final, attention_test_final = (
+    train_val_test_split(attention_mask_final)
+)