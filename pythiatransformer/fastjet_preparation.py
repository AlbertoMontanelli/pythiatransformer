import torch

from data_processing import dict_ids
from data_processing import mean_final, std_final


def de_standardization(data, data_padding_mask, index, mean, std):
    for tensor, mask in zip(data, data_padding_mask):
        tensor[:, :, index][~mask] = tensor[:, :, index][~mask] * std + mean
    return data


def outputs_computing(model, device, data, data_pad_mask):
    """
    Esegue la forward su tutti i batch nel train set e restituisce
    due liste: outputs e targets, entrambi depaddati e pronte per fastjet.

    Args:
        model (ParticleTransformer): modello già caricato.
        device (torch.device): cpu o cuda.

    Returns:
        outputs_all (list[Tensor]): Lista di batch depaddati di output.
        targets_all (list[Tensor]): Lista di batch depaddati di target.
    """
    model.eval()
    outputs = []
    outputs_mask = []
    targets = []
    targets_mask = []
    print("inizio")

    with torch.no_grad():
        for (input, target), (input_mask, target_mask) in zip(
            data, data_pad_mask
        ):
            print("batch")
            input = input.to(device)
            target = target.to(device)
            input_mask = input_mask.to(device)
            target_mask = target_mask.to(device)

            target, target_mask, attn_mask = model.de_padding(
                target, target_mask
            )
            attn_mask = attn_mask.to(device)

            output = model.forward(
                input, target, input_mask, target_mask, attn_mask
            )

            outputs.append(output)
            outputs_mask.append(target_mask)
            targets.append(target)
            targets_mask.append(target_mask)

    return outputs, outputs_mask, targets, targets_mask


def fastjet_tensor_preparing(batches, dict_ids, device=None):
    """
    Converte una lista di batch (output o target) in una lista di tensori con [px, py, pz, E].

    Args:
        batches (list[Tensor]): lista di batch (ognuno [B, Nᵢ, F])
        dict_ids (dict): dizionario one-hot degli ID.
        masses (torch.Tensor): tensore delle masse ordinate come one-hot.
        device (torch.device, optional): se specificato, sposta i tensori sul device.

    Returns:
        list[Tensor]: lista di tensori [B, Nᵢ, 4]
    """

    # Masses array; the index corresponds to the one-hot-encoding index.
    # The last one is refered to EOS.
    masses = torch.tensor(
<<<<<<< HEAD
        [
            0.93827,
            0.93957,
            0.49368,
            0.13957,
            0,
            0,
            0.10566,
            0,
            0.000511,
            4.183,
            1.273,
            0.0935,
            0.00216,
            0.0047,
            0.0047,
            0.00216,
            0.0935,
            1.273,
            4.183,
            0.000511,
            0,
            0.10566,
            0,
            0,
            0,
            0,
            0.49761,
            0.13957,
            0.49368,
            0.93957,
            0.93827,
        ],
        device=device,
=======
        [0.93827, 0.93957, 0.49368, 0.13957, 0, 0, 0.10566, 0, 0.000511,
        4.183, 1.273, 0.0935, 0.00216, 0.0047, 0.0047, 0.00216, 0.0935,
        1.273, 4.183, 0.000511, 0, 0.10566, 0, 0, 0, 0, 0.49761, 0.13957,
        0.49368, 0.93957, 0.93827, 0], device=device
>>>>>>> acbf5cc2
    )

    result = []
    for batch in batches:
        if device:
            batch = batch.to(device)

        ids = batch[:, :, : len(dict_ids)]
        index = torch.argmax(ids, dim=-1)
        mass = masses[index]

        momentum = batch[:, :, len(dict_ids) : len(dict_ids) + 3]
        px, py, pz = momentum.unbind(-1)

        energy = torch.sqrt(px**2 + py**2 + pz**2 + mass**2).unsqueeze(-1)
        result.append(torch.cat([momentum, energy], dim=-1))

    return result


if __name__ == "__main__":

    from main import build_model

    device = torch.device("cuda" if torch.cuda.is_available() else "cpu")

    transformer = build_model()
    transformer.load_state_dict(
        torch.load("transformer_model_eos.pt", map_location=device)
    )
    transformer.to(device)

    outputs, outputs_mask, targets, targets_mask = outputs_computing(
        transformer,
        device,
        transformer.train_data,
        transformer.train_data_pad_mask,
    )

<<<<<<< HEAD
    for output, target in zip(outputs, targets):
        # print(f"output: {output[0, 0:2, :]}")
        print(f"target: {target[0, 0:2, :]}")
        break
=======
    for (output,target) in zip(outputs, targets):
        #print(f"output: {output[0, 0:2, :]}")
        print(f"target!!!!: {target[0, 0:2, :]}")
        break

    print(f"media: {mean_final}")
    print(f"std: {std_final}")
    
    outputs = de_standardization(outputs, outputs_mask, -1, mean_final[2], std_final[2])
>>>>>>> acbf5cc2

    outputs = de_standardization(
        outputs, outputs_mask, -1, mean_final[2], std_final[2]
    )

    outputs = de_standardization(
        outputs, outputs_mask, -2, mean_final[1], std_final[1]
    )

    outputs = de_standardization(
        outputs, outputs_mask, -3, mean_final[0], std_final[0]
    )

    targets = de_standardization(
        targets, targets_mask, -1, mean_final[2], std_final[2]
    )

<<<<<<< HEAD
    targets = de_standardization(
        targets, targets_mask, -2, mean_final[1], std_final[1]
    )

    targets = de_standardization(
        targets, targets_mask, -3, mean_final[0], std_final[0]
    )
    for output, target in zip(outputs, targets):
        # print(f"output: {output[0, 0:2, :]}")
        print(f"target: {target[0, 0:2, :]}")
        break

    outputs_fastjet = fastjet_tensor_preparing(outputs, dict_ids, device)
    targets_fastjet = fastjet_tensor_preparing(targets, dict_ids, device)
=======
    targets = de_standardization(targets, targets_mask, -3, mean_final[0], std_final[0])
    
    for (output,target) in zip(outputs, targets):
        #print(f"output: {output[0, 0:2, :]}")
        print(f"target ricalcolati: {target[0, 0:2, :]}")
        break

    outputs_fastjet = fastjet_tensor_preparing(
        outputs, dict_ids, device
    )
    targets_fastjet = fastjet_tensor_preparing(
        targets, dict_ids, device
    )
>>>>>>> acbf5cc2

    # Stampa di controllo
    for output, target in zip(outputs_fastjet, targets_fastjet):
        print(f"output: {output[0, 0:2, :]}")
        print(f"target: {target[0, 0:2, :]}")
        break
<|MERGE_RESOLUTION|>--- conflicted
+++ resolved
@@ -1,225 +1,194 @@
-import torch
-
-from data_processing import dict_ids
-from data_processing import mean_final, std_final
-
-
-def de_standardization(data, data_padding_mask, index, mean, std):
-    for tensor, mask in zip(data, data_padding_mask):
-        tensor[:, :, index][~mask] = tensor[:, :, index][~mask] * std + mean
-    return data
-
-
-def outputs_computing(model, device, data, data_pad_mask):
-    """
-    Esegue la forward su tutti i batch nel train set e restituisce
-    due liste: outputs e targets, entrambi depaddati e pronte per fastjet.
-
-    Args:
-        model (ParticleTransformer): modello già caricato.
-        device (torch.device): cpu o cuda.
-
-    Returns:
-        outputs_all (list[Tensor]): Lista di batch depaddati di output.
-        targets_all (list[Tensor]): Lista di batch depaddati di target.
-    """
-    model.eval()
-    outputs = []
-    outputs_mask = []
-    targets = []
-    targets_mask = []
-    print("inizio")
-
-    with torch.no_grad():
-        for (input, target), (input_mask, target_mask) in zip(
-            data, data_pad_mask
-        ):
-            print("batch")
-            input = input.to(device)
-            target = target.to(device)
-            input_mask = input_mask.to(device)
-            target_mask = target_mask.to(device)
-
-            target, target_mask, attn_mask = model.de_padding(
-                target, target_mask
-            )
-            attn_mask = attn_mask.to(device)
-
-            output = model.forward(
-                input, target, input_mask, target_mask, attn_mask
-            )
-
-            outputs.append(output)
-            outputs_mask.append(target_mask)
-            targets.append(target)
-            targets_mask.append(target_mask)
-
-    return outputs, outputs_mask, targets, targets_mask
-
-
-def fastjet_tensor_preparing(batches, dict_ids, device=None):
-    """
-    Converte una lista di batch (output o target) in una lista di tensori con [px, py, pz, E].
-
-    Args:
-        batches (list[Tensor]): lista di batch (ognuno [B, Nᵢ, F])
-        dict_ids (dict): dizionario one-hot degli ID.
-        masses (torch.Tensor): tensore delle masse ordinate come one-hot.
-        device (torch.device, optional): se specificato, sposta i tensori sul device.
-
-    Returns:
-        list[Tensor]: lista di tensori [B, Nᵢ, 4]
-    """
-
-    # Masses array; the index corresponds to the one-hot-encoding index.
-    # The last one is refered to EOS.
-    masses = torch.tensor(
-<<<<<<< HEAD
-        [
-            0.93827,
-            0.93957,
-            0.49368,
-            0.13957,
-            0,
-            0,
-            0.10566,
-            0,
-            0.000511,
-            4.183,
-            1.273,
-            0.0935,
-            0.00216,
-            0.0047,
-            0.0047,
-            0.00216,
-            0.0935,
-            1.273,
-            4.183,
-            0.000511,
-            0,
-            0.10566,
-            0,
-            0,
-            0,
-            0,
-            0.49761,
-            0.13957,
-            0.49368,
-            0.93957,
-            0.93827,
-        ],
-        device=device,
-=======
-        [0.93827, 0.93957, 0.49368, 0.13957, 0, 0, 0.10566, 0, 0.000511,
-        4.183, 1.273, 0.0935, 0.00216, 0.0047, 0.0047, 0.00216, 0.0935,
-        1.273, 4.183, 0.000511, 0, 0.10566, 0, 0, 0, 0, 0.49761, 0.13957,
-        0.49368, 0.93957, 0.93827, 0], device=device
->>>>>>> acbf5cc2
-    )
-
-    result = []
-    for batch in batches:
-        if device:
-            batch = batch.to(device)
-
-        ids = batch[:, :, : len(dict_ids)]
-        index = torch.argmax(ids, dim=-1)
-        mass = masses[index]
-
-        momentum = batch[:, :, len(dict_ids) : len(dict_ids) + 3]
-        px, py, pz = momentum.unbind(-1)
-
-        energy = torch.sqrt(px**2 + py**2 + pz**2 + mass**2).unsqueeze(-1)
-        result.append(torch.cat([momentum, energy], dim=-1))
-
-    return result
-
-
-if __name__ == "__main__":
-
-    from main import build_model
-
-    device = torch.device("cuda" if torch.cuda.is_available() else "cpu")
-
-    transformer = build_model()
-    transformer.load_state_dict(
-        torch.load("transformer_model_eos.pt", map_location=device)
-    )
-    transformer.to(device)
-
-    outputs, outputs_mask, targets, targets_mask = outputs_computing(
-        transformer,
-        device,
-        transformer.train_data,
-        transformer.train_data_pad_mask,
-    )
-
-<<<<<<< HEAD
-    for output, target in zip(outputs, targets):
-        # print(f"output: {output[0, 0:2, :]}")
-        print(f"target: {target[0, 0:2, :]}")
-        break
-=======
-    for (output,target) in zip(outputs, targets):
-        #print(f"output: {output[0, 0:2, :]}")
-        print(f"target!!!!: {target[0, 0:2, :]}")
-        break
-
-    print(f"media: {mean_final}")
-    print(f"std: {std_final}")
-    
-    outputs = de_standardization(outputs, outputs_mask, -1, mean_final[2], std_final[2])
->>>>>>> acbf5cc2
-
-    outputs = de_standardization(
-        outputs, outputs_mask, -1, mean_final[2], std_final[2]
-    )
-
-    outputs = de_standardization(
-        outputs, outputs_mask, -2, mean_final[1], std_final[1]
-    )
-
-    outputs = de_standardization(
-        outputs, outputs_mask, -3, mean_final[0], std_final[0]
-    )
-
-    targets = de_standardization(
-        targets, targets_mask, -1, mean_final[2], std_final[2]
-    )
-
-<<<<<<< HEAD
-    targets = de_standardization(
-        targets, targets_mask, -2, mean_final[1], std_final[1]
-    )
-
-    targets = de_standardization(
-        targets, targets_mask, -3, mean_final[0], std_final[0]
-    )
-    for output, target in zip(outputs, targets):
-        # print(f"output: {output[0, 0:2, :]}")
-        print(f"target: {target[0, 0:2, :]}")
-        break
-
-    outputs_fastjet = fastjet_tensor_preparing(outputs, dict_ids, device)
-    targets_fastjet = fastjet_tensor_preparing(targets, dict_ids, device)
-=======
-    targets = de_standardization(targets, targets_mask, -3, mean_final[0], std_final[0])
-    
-    for (output,target) in zip(outputs, targets):
-        #print(f"output: {output[0, 0:2, :]}")
-        print(f"target ricalcolati: {target[0, 0:2, :]}")
-        break
-
-    outputs_fastjet = fastjet_tensor_preparing(
-        outputs, dict_ids, device
-    )
-    targets_fastjet = fastjet_tensor_preparing(
-        targets, dict_ids, device
-    )
->>>>>>> acbf5cc2
-
-    # Stampa di controllo
-    for output, target in zip(outputs_fastjet, targets_fastjet):
-        print(f"output: {output[0, 0:2, :]}")
-        print(f"target: {target[0, 0:2, :]}")
-        break
+import torch
+
+from data_processing import dict_ids, mean_final, std_final
+
+
+def de_standardization(data, data_padding_mask, index, mean, std):
+    for tensor, mask in zip(data, data_padding_mask):
+        tensor[:, :, index][~mask] = tensor[:, :, index][~mask] * std + mean
+    return data
+
+
+def outputs_computing(model, device, data, data_pad_mask):
+    """
+    Esegue la forward su tutti i batch nel train set e restituisce
+    due liste: outputs e targets, entrambi depaddati e pronte per fastjet.
+
+    Args:
+        model (ParticleTransformer): modello già caricato.
+        device (torch.device): cpu o cuda.
+
+    Returns:
+        outputs_all (list[Tensor]): Lista di batch depaddati di output.
+        targets_all (list[Tensor]): Lista di batch depaddati di target.
+    """
+    model.eval()
+    outputs = []
+    outputs_mask = []
+    targets = []
+    targets_mask = []
+    print("inizio")
+
+    with torch.no_grad():
+        for (input, target), (input_mask, target_mask) in zip(
+            data, data_pad_mask
+        ):
+            print("batch")
+            input = input.to(device)
+            target = target.to(device)
+            input_mask = input_mask.to(device)
+            target_mask = target_mask.to(device)
+
+            target, target_mask, attn_mask = model.de_padding(
+                target, target_mask
+            )
+            attn_mask = attn_mask.to(device)
+
+            output = model.forward(
+                input, target, input_mask, target_mask, attn_mask
+            )
+
+            outputs.append(output)
+            outputs_mask.append(target_mask)
+            targets.append(target)
+            targets_mask.append(target_mask)
+
+    return outputs, outputs_mask, targets, targets_mask
+
+
+def fastjet_tensor_preparing(batches, dict_ids, device=None):
+    """
+    Converte una lista di batch (output o target) in una lista di tensori con [px, py, pz, E].
+
+    Args:
+        batches (list[Tensor]): lista di batch (ognuno [B, Nᵢ, F])
+        dict_ids (dict): dizionario one-hot degli ID.
+        masses (torch.Tensor): tensore delle masse ordinate come one-hot.
+        device (torch.device, optional): se specificato, sposta i tensori sul device.
+
+    Returns:
+        list[Tensor]: lista di tensori [B, Nᵢ, 4]
+    """
+
+    # Masses array; the index corresponds to the one-hot-encoding index.
+    # The last one is refered to EOS.
+    masses = torch.tensor(
+        [
+            0.93827,
+            0.93957,
+            0.49368,
+            0.13957,
+            0,
+            0,
+            0.10566,
+            0,
+            0.000511,
+            4.183,
+            1.273,
+            0.0935,
+            0.00216,
+            0.0047,
+            0.0047,
+            0.00216,
+            0.0935,
+            1.273,
+            4.183,
+            0.000511,
+            0,
+            0.10566,
+            0,
+            0,
+            0,
+            0,
+            0.49761,
+            0.13957,
+            0.49368,
+            0.93957,
+            0.93827,
+            0,
+        ],
+        device=device,
+    )
+
+    result = []
+    for batch in batches:
+        if device:
+            batch = batch.to(device)
+
+        ids = batch[:, :, : len(dict_ids)]
+        index = torch.argmax(ids, dim=-1)
+        mass = masses[index]
+
+        momentum = batch[:, :, len(dict_ids) : len(dict_ids) + 3]
+        px, py, pz = momentum.unbind(-1)
+
+        energy = torch.sqrt(px**2 + py**2 + pz**2 + mass**2).unsqueeze(-1)
+        result.append(torch.cat([momentum, energy], dim=-1))
+
+    return result
+
+
+if __name__ == "__main__":
+
+    from main import build_model
+
+    device = torch.device("cuda" if torch.cuda.is_available() else "cpu")
+
+    transformer = build_model()
+    transformer.load_state_dict(
+        torch.load("transformer_model_eos.pt", map_location=device)
+    )
+    transformer.to(device)
+
+    outputs, outputs_mask, targets, targets_mask = outputs_computing(
+        transformer,
+        device,
+        transformer.train_data,
+        transformer.train_data_pad_mask,
+    )
+
+    for output, target in zip(outputs, targets):
+        # print(f"output: {output[0, 0:2, :]}")
+        print(f"target!!!!: {target[0, 0:2, :]}")
+        break
+
+    print(f"media: {mean_final}")
+    print(f"std: {std_final}")
+
+    outputs = de_standardization(
+        outputs, outputs_mask, -1, mean_final[2], std_final[2]
+    )
+
+    outputs = de_standardization(
+        outputs, outputs_mask, -2, mean_final[1], std_final[1]
+    )
+
+    outputs = de_standardization(
+        outputs, outputs_mask, -3, mean_final[0], std_final[0]
+    )
+
+    targets = de_standardization(
+        targets, targets_mask, -1, mean_final[2], std_final[2]
+    )
+
+    targets = de_standardization(
+        targets, targets_mask, -2, mean_final[1], std_final[1]
+    )
+
+    targets = de_standardization(
+        targets, targets_mask, -3, mean_final[0], std_final[0]
+    )
+
+    for output, target in zip(outputs, targets):
+        # print(f"output: {output[0, 0:2, :]}")
+        print(f"target ricalcolati: {target[0, 0:2, :]}")
+        break
+
+    outputs_fastjet = fastjet_tensor_preparing(outputs, dict_ids, device)
+    targets_fastjet = fastjet_tensor_preparing(targets, dict_ids, device)
+
+    # Stampa di controllo
+    for output, target in zip(outputs_fastjet, targets_fastjet):
+        print(f"output: {output[0, 0:2, :]}")
+        print(f"target: {target[0, 0:2, :]}")
+        break